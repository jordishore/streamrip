[tool.poetry]
name = "streamrip"
<<<<<<< HEAD
version = "1.9.5"
=======
version = "1.9.6"
>>>>>>> 3b1a2e67
description = "A fast, all-in-one music ripper for Qobuz, Deezer, Tidal, and SoundCloud"
authors = ["nathom <nathanthomas707@gmail.com>"]
license = "GPL-3.0-only"
readme = "README.md"
homepage = "https://github.com/nathom/streamrip"
repository = "https://github.com/nathom/streamrip"
include = ["streamrip/config.toml"]
packages = [
    { include = "streamrip" },
    { include = "rip" },
]
keywords = ["hi-res", "free", "music", "download"]
classifiers = [
    "License :: OSI Approved :: GNU General Public License (GPL)",
    "Operating System :: OS Independent",
]

[tool.poetry.scripts]
rip = "rip.cli:main"

[tool.poetry.dependencies]
python = ">=3.8 <4.0"
requests = "^2.25.1"
mutagen = "^1.45.1"
click = "^8.0.1"
tqdm = "^4.61.1"
tomlkit = "^0.7.2"
pathvalidate = "^2.4.1"
simple-term-menu = {version = "^1.2.1", platform = 'darwin|linux'}
pick = {version = "^1.0.0", platform = 'win32 or cygwin'}
windows-curses = {version = "^2.2.0", platform = 'win32|cygwin'}
Pillow = "^9.0.0"
deezer-py = "1.3.6"
pycryptodomex = "^3.10.1"
cleo = {version = "1.0.0a4", allow-prereleases = true}
appdirs = "^1.4.4"
m3u8 = "^0.9.0"
aiofiles = "^0.7.0"
aiohttp = "^3.7.4"
cchardet = "^2.1.7"
aiodns = "^3.0.0"

[tool.poetry.urls]
"Bug Reports" = "https://github.com/nathom/streamrip/issues"

[tool.poetry.dev-dependencies]
Sphinx = "^4.1.1"
autodoc = "^0.5.0"
types-click = "^7.1.2"
types-Pillow = "^8.3.1"
black = "^21.7b0"
isort = "^5.9.3"
flake8 = "^3.9.2"
setuptools = "^58.0.4"
pytest = "^6.2.5"

[build-system]
requires = ["poetry-core>=1.0.0"]
build-backend = "poetry.core.masonry.api"<|MERGE_RESOLUTION|>--- conflicted
+++ resolved
@@ -1,10 +1,6 @@
 [tool.poetry]
 name = "streamrip"
-<<<<<<< HEAD
-version = "1.9.5"
-=======
 version = "1.9.6"
->>>>>>> 3b1a2e67
 description = "A fast, all-in-one music ripper for Qobuz, Deezer, Tidal, and SoundCloud"
 authors = ["nathom <nathanthomas707@gmail.com>"]
 license = "GPL-3.0-only"
